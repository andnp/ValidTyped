{
  "name": "validtyped",
  "version": "0.0.0",
  "description": "a typescript types validator",
  "main": "dist/src/index.js",
  "types": "dist/src/index.d.ts",
  "scripts": {
    "doc": "ts-node scripts/generateDocumentation.ts > README.md",
    "commitDocs": "sh scripts/commitDocsIfChanged.sh",
    "commitmsg": "commitlint -e $GIT_PARAMS",
    "lint": "tslint --config tslint.json --project . --format stylish",
    "test": "jest",
    "tsc": "tsc",
    "prepush": "npm run -s lint && npm test && npm run -s commitDocs",
    "release": "rm -rf dist && npm run tsc && npx semantic-release"
  },
  "jest": {
    "transform": {
      "^.+\\.tsx?$": "ts-jest"
    },
    "testMatch": [
      "**/tests/**/*.test.ts?(x)"
    ],
    "moduleDirectories": [
      "node_modules",
      "./src"
    ],
    "moduleFileExtensions": [
      "js",
      "ts"
    ],
    "collectCoverage": true,
    "testEnvironment": "node"
  },
  "devDependencies": {
    "@commitlint/config-conventional": "^8.3.4",
    "@types/jest": "~24.0.0",
<<<<<<< HEAD
    "@types/node": "^13.1.0",
    "commitlint": "8.2.0",
    "husky": "^3.0.0",
=======
    "@types/node": "^12.0.0",
    "commitlint": "8.3.4",
    "husky": "^4.0.2",
>>>>>>> cbea163d
    "jest": "^24.0.0",
    "ts-jest": "^24.0.0",
    "ts-node": "^8.0.3",
    "tslint": "^5.9.1",
    "typescript": "^3.2.4"
  },
  "commitlint": {
    "extends": [
      "@commitlint/config-conventional"
    ]
  },
  "release": {
    "branch": "master"
  },
  "dependencies": {
    "ajv": "^6.5.0",
    "simplytyped": "^3.0.0",
    "tslib": "^1.9.3",
    "type-level-schema": "^1.3.2"
  },
  "repository": {
    "type": "git",
    "url": "git+https://github.com/andnp/ValidTyped.git"
  },
  "keywords": [
    "typescript",
    "types",
    "validation",
    "json-schema"
  ],
  "author": "Andy Patterson",
  "license": "MIT",
  "bugs": {
    "url": "https://github.com/andnp/ValidTyped/issues"
  },
  "homepage": "https://github.com/andnp/ValidTyped#readme",
  "files": [
    "dist/src/",
    "src/"
  ]
}<|MERGE_RESOLUTION|>--- conflicted
+++ resolved
@@ -35,15 +35,9 @@
   "devDependencies": {
     "@commitlint/config-conventional": "^8.3.4",
     "@types/jest": "~24.0.0",
-<<<<<<< HEAD
     "@types/node": "^13.1.0",
-    "commitlint": "8.2.0",
-    "husky": "^3.0.0",
-=======
-    "@types/node": "^12.0.0",
     "commitlint": "8.3.4",
     "husky": "^4.0.2",
->>>>>>> cbea163d
     "jest": "^24.0.0",
     "ts-jest": "^24.0.0",
     "ts-node": "^8.0.3",
